--- conflicted
+++ resolved
@@ -125,14 +125,14 @@
   private static String pointToStringSB(ReportPoint point) {
     if (point.getValue() instanceof Double || point.getValue() instanceof Long || point.getValue() instanceof String) {
       StringBuilder sb = new StringBuilder("\"")
-          .append(point.getMetric().replaceAll("\"", "\\\"")).append("\" ")
+          .append(point.getMetric().replace("\"", "\\\"")).append("\" ")
           .append(point.getValue()).append(" ")
           .append(point.getTimestamp() / 1000).append(" ")
-          .append("source=\"").append(point.getHost().replaceAll("\"", "\\\"")).append("\"");
+          .append("source=\"").append(point.getHost().replace("\"", "\\\"")).append("\"");
       for (Map.Entry<String, String> entry : point.getAnnotations().entrySet()) {
-        sb.append(" \"").append(entry.getKey().replaceAll("\"", "\\\"")).append("\"")
+        sb.append(" \"").append(entry.getKey().replace("\"", "\\\"")).append("\"")
             .append("=")
-            .append("\"").append(entry.getValue().replaceAll("\"", "\\\"")).append("\"");
+            .append("\"").append(entry.getValue().replace("\"", "\\\"")).append("\"");
       }
       return sb.toString();
     } else if (point.getValue() instanceof sunnylabs.report.Histogram){
@@ -167,30 +167,17 @@
       }
 
       // Metric
-      sb.append('"').append(point.getMetric().replaceAll("\"", "\\\"")).append("\" ");
+      sb.append('"').append(point.getMetric().replace("\"", "\\\"")).append("\" ");
 
       // Source
-      sb.append("source=\"").append(point.getHost().replaceAll("\"", "\\\"")).append("\"");
+      sb.append("source=\"").append(point.getHost().replace("\"", "\\\"")).append("\"");
       for (Map.Entry<String, String> entry : point.getAnnotations().entrySet()) {
-        sb.append(" \"").append(entry.getKey().replaceAll("\"", "\\\"")).append("\"")
+        sb.append(" \"").append(entry.getKey().replace("\"", "\\\"")).append("\"")
             .append("=")
-            .append("\"").append(entry.getValue().replaceAll("\"", "\\\"")).append("\"");
+            .append("\"").append(entry.getValue().replace("\"", "\\\"")).append("\"");
       }
 
-<<<<<<< HEAD
       return sb.toString();
-=======
-  private static String pointToStringSB(ReportPoint point) {
-    StringBuilder sb = new StringBuilder("\"")
-        .append(point.getMetric().replace("\"", "\\\"")).append("\" ")
-        .append(point.getValue()).append(" ")
-        .append(point.getTimestamp() / 1000).append(" ")
-        .append("source=\"").append(point.getHost().replace("\"", "\\\"")).append("\"");
-    for (Map.Entry<String, String> entry : point.getAnnotations().entrySet()) {
-      sb.append(" \"").append(entry.getKey().replace("\"", "\\\"")).append("\"")
-          .append("=")
-          .append("\"").append(entry.getValue().replace("\"", "\\\"")).append("\"");
->>>>>>> 6e41067d
     }
     throw new RuntimeException("Unsupported value class: " + point.getValue().getClass().getCanonicalName());
   }
