package com.wavefront.agent;

import com.google.common.base.Charsets;
import com.google.common.base.Joiner;
import com.google.common.base.Splitter;
import com.google.common.base.Strings;
import com.google.common.base.Throwables;
import com.google.common.collect.Iterables;
import com.google.common.io.Files;
import com.google.common.util.concurrent.AtomicDouble;
import com.google.common.util.concurrent.RecyclableRateLimiter;
import com.google.gson.Gson;

import com.beust.jcommander.JCommander;
import com.beust.jcommander.Parameter;
import com.fasterxml.jackson.databind.JsonNode;
import com.fasterxml.jackson.databind.ObjectMapper;
import com.fasterxml.jackson.dataformat.yaml.YAMLFactory;
import com.wavefront.agent.config.ReportableConfig;
import com.wavefront.agent.config.LogsIngestionConfig;
import com.wavefront.agent.logsharvesting.InteractiveLogsTester;
import com.wavefront.agent.preprocessor.AgentPreprocessorConfiguration;
import com.wavefront.agent.preprocessor.PointLineBlacklistRegexFilter;
import com.wavefront.agent.preprocessor.PointLineWhitelistRegexFilter;
import com.wavefront.api.AgentAPI;
import com.wavefront.api.agent.AgentConfiguration;
import com.wavefront.api.agent.Constants;
import com.wavefront.common.Clock;
import com.wavefront.common.TaggedMetricName;
import com.wavefront.metrics.ExpectedAgentMetric;
import com.wavefront.metrics.JsonMetricsGenerator;
import com.yammer.metrics.Metrics;
import com.yammer.metrics.core.Counter;
import com.yammer.metrics.core.Gauge;

import org.apache.commons.lang.StringUtils;
import org.apache.http.client.HttpClient;
import org.apache.http.client.config.RequestConfig;
import org.apache.http.config.SocketConfig;
import org.apache.http.conn.ssl.SSLConnectionSocketFactory;
import org.apache.http.impl.client.DefaultHttpRequestRetryHandler;
import org.apache.http.impl.client.HttpClientBuilder;
import org.jboss.resteasy.client.jaxrs.ClientHttpEngine;
import org.jboss.resteasy.client.jaxrs.ResteasyClient;
import org.jboss.resteasy.client.jaxrs.ResteasyClientBuilder;
import org.jboss.resteasy.client.jaxrs.ResteasyWebTarget;
import org.jboss.resteasy.client.jaxrs.engines.ApacheHttpClient4Engine;
import org.jboss.resteasy.client.jaxrs.internal.ClientInvocation;
import org.jboss.resteasy.plugins.interceptors.encoding.AcceptEncodingGZIPFilter;
import org.jboss.resteasy.plugins.interceptors.encoding.GZIPDecodingInterceptor;
import org.jboss.resteasy.plugins.interceptors.encoding.GZIPEncodingInterceptor;
import org.jboss.resteasy.plugins.providers.jackson.ResteasyJackson2Provider;
import org.jboss.resteasy.spi.ResteasyProviderFactory;

import java.io.File;
import java.io.FileInputStream;
import java.io.FileNotFoundException;
import java.io.FileReader;
import java.io.IOException;
import java.lang.management.ManagementFactory;
import java.lang.management.MemoryNotificationInfo;
import java.lang.management.MemoryPoolMXBean;
import java.lang.management.MemoryType;
import java.net.Authenticator;
import java.net.ConnectException;
import java.net.HttpURLConnection;
import java.net.Inet4Address;
import java.net.InetAddress;
import java.net.NetworkInterface;
import java.net.PasswordAuthentication;
import java.net.SocketException;
import java.net.SocketTimeoutException;
import java.net.UnknownHostException;
import java.util.ArrayList;
import java.util.Enumeration;
import java.util.List;
import java.util.Map;
import java.util.ResourceBundle;
import java.util.Timer;
import java.util.TimerTask;
import java.util.UUID;
import java.util.concurrent.ExecutorService;
import java.util.concurrent.Executors;
import java.util.concurrent.ScheduledExecutorService;
import java.util.concurrent.TimeUnit;
import java.util.concurrent.atomic.AtomicInteger;
import java.util.concurrent.atomic.AtomicLong;
import java.util.logging.Level;
import java.util.logging.Logger;

import javax.annotation.Nullable;
import javax.management.NotificationEmitter;
import javax.net.ssl.HttpsURLConnection;
import javax.ws.rs.ClientErrorException;
import javax.ws.rs.NotAuthorizedException;
import javax.ws.rs.ProcessingException;

/**
 * Agent that runs remotely on a server collecting metrics.
 *
 * @author Clement Pang (clement@wavefront.com)
 */
public abstract class AbstractAgent {

  protected static final Logger logger = Logger.getLogger("agent");
  protected final Counter activeListeners = Metrics.newCounter(ExpectedAgentMetric.ACTIVE_LISTENERS.metricName);

  private static final Gson GSON = new Gson();
  private static final int GRAPHITE_LISTENING_PORT = 2878;

  private static final int OPENTSDB_LISTENING_PORT = 4242;

  private static final double MAX_RETRY_BACKOFF_BASE_SECONDS = 60.0;
  private static final int MAX_SPLIT_BATCH_SIZE = 50000; // same value as default pushFlushMaxPoints

  @Parameter(names = {"-f", "--file"}, description =
      "Proxy configuration file")
  private String pushConfigFile = null;

  @Parameter(names = {"-c", "--config"}, description =
      "Local configuration file to use (overrides using the server to obtain a config file)")
  private String configFile = null;

  @Parameter(names = {"-p", "--prefix"}, description =
      "Prefix to prepend to all push metrics before reporting.")
  protected String prefix = null;

  @Parameter(names = {"-t", "--token"}, description =
      "Token to auto-register agent with an account")
  private String token = null;

  @Parameter(names = {"--testLogs"}, description = "Run interactive session for crafting logsIngestionConfig.yaml")
  private boolean testLogs = false;

  @Parameter(names = {"-l", "--loglevel"}, description =
      "Log level for push data (NONE/SUMMARY/DETAILED); NONE is default")
  protected String pushLogLevel = "NONE";

  @Parameter(names = {"-v", "--validationlevel"}, description =
      "Validation level for push data (NO_VALIDATION/NUMERIC_ONLY/TEXT_ONLY/ALL); NO_VALIDATION is default")
  protected String pushValidationLevel = "NUMERIC_ONLY";

  @Parameter(names = {"-h", "--host"}, description = "Server URL")
  protected String server = "http://localhost:8080/api/";

  @Parameter(names = {"--buffer"}, description = "File to use for buffering failed transmissions to Wavefront servers" +
      ". Defaults to buffer.")
  private String bufferFile = "buffer";

  @Parameter(names = {"--retryThreads"}, description = "Number of threads retrying failed transmissions. Defaults to " +
      "the number of processors (min. 4). Buffer files are maxed out at 2G each so increasing the number of retry " +
      "threads effectively governs the maximum amount of space the agent will use to buffer points locally")
  protected Integer retryThreads = Math.min(16, Math.max(4, Runtime.getRuntime().availableProcessors()));

  @Parameter(names = {"--flushThreads"}, description = "Number of threads that flush data to the server. Defaults to" +
      "the number of processors (min. 4). Setting this value too large will result in sending batches that are too " +
      "small to the server and wasting connections. This setting is per listening port.")
  protected Integer flushThreads = Math.min(16, Math.max(4, Runtime.getRuntime().availableProcessors()));

  @Parameter(names = {"--purgeBuffer"}, description = "Whether to purge the retry buffer on start-up. Defaults to " +
      "false.")
  private boolean purgeBuffer = false;

  @Parameter(names = {"--pushFlushInterval"}, description = "Milliseconds between flushes to . Defaults to 1000 ms")
  protected AtomicInteger pushFlushInterval = new AtomicInteger(1000);

  @Parameter(names = {"--pushFlushMaxPoints"}, description = "Maximum allowed points in a single push flush. Defaults" +
      " to 50,000")
  protected AtomicInteger pushFlushMaxPoints = new AtomicInteger(50000);

  @Parameter(names = {"--pushRateLimit"}, description = "Limit the outgoing point rate at the proxy. Default: " +
      "do not throttle.")
  protected Integer pushRateLimit = -1;

  @Parameter(names = {"--pushMemoryBufferLimit"}, description = "Max number of points that can stay in memory buffers" +
      " before spooling to disk. Defaults to 16 * pushFlushMaxPoints, minimum size: pushFlushMaxPoints. Setting this " +
      " value lower than default reduces memory usage but will force the proxy to spool to disk more frequently if " +
      " you have points arriving at the proxy in short bursts")
  protected AtomicInteger pushMemoryBufferLimit = new AtomicInteger(16 * pushFlushMaxPoints.get());

  @Parameter(names = {"--pushBlockedSamples"}, description = "Max number of blocked samples to print to log. Defaults" +
      " to 0.")
  protected Integer pushBlockedSamples = 0;

  @Parameter(names = {"--pushListenerPorts"}, description = "Comma-separated list of ports to listen on. Defaults to " +
      "2878.")
  protected String pushListenerPorts = "" + GRAPHITE_LISTENING_PORT;

  @Parameter(names = {"--memGuardFlushThreshold"}, description = "If heap usage exceeds this threshold (in percent), " +
      "flush pending points to disk as an additional OoM protection measure. Set to 0 to disable. Default: 95")
  protected int memGuardFlushThreshold = 95;

  @Parameter(
      names = {"--histogramStateDirectory"},
      description = "Directory for persistent agent state, must be writable.")
  protected String histogramStateDirectory = "/var/tmp";

  @Parameter(
      names = {"--histogramAccumulatorResolveInterval"},
      description = "Interval to write-back accumulation changes to disk in millis.")
  protected Long histogramAccumulatorResolveInterval = 100L;

  @Parameter(
      names = {"--histogramMinutesListenerPorts"},
      description = "Comma-separated list of ports to listen on. Defaults to none.")
  protected String histogramMinsListenerPorts = "";

  @Parameter(
      names = {"--histogramMinuteAccumulators"},
      description = "Number of accumulators per minute port")
  protected Integer histogramMinuteAccumulators = Runtime.getRuntime().availableProcessors();

  @Parameter(
      names = {"--histogramMinuteFlushSecs"},
      description = "Number of seconds to keep a minute granularity accumulator open for new samples.")
  protected Integer histogramMinuteFlushSecs = 70;

  @Parameter(
      names = {"--histogramHoursListenerPorts"},
      description = "Comma-separated list of ports to listen on. Defaults to none.")
  protected String histogramHoursListenerPorts = "";

  @Parameter(
      names = {"--histogramHourAccumulators"},
      description = "Number of accumulators per hour port")
  protected Integer histogramHourAccumulators = Runtime.getRuntime().availableProcessors();

  @Parameter(
      names = {"--histogramHourFlushSecs"},
      description = "Number of seconds to keep an hour granularity accumulator open for new samples.")
  protected Integer histogramHourFlushSecs = 4200;

  @Parameter(
      names = {"--histogramDaysListenerPorts"},
      description = "Comma-separated list of ports to listen on. Defaults to none.")
  protected String histogramDaysListenerPorts = "";

  @Parameter(
      names = {"--histogramDayAccumulators"},
      description = "Number of accumulators per day port")
  protected Integer histogramDayAccumulators = Runtime.getRuntime().availableProcessors();

  @Parameter(
      names = {"--histogramDayFlushSecs"},
      description = "Number of seconds to keep a day granularity accumulator open for new samples.")
  protected Integer histogramDayFlushSecs = 18000;

  @Parameter(
      names = {"--histogramDistListenerPorts"},
      description = "Comma-separated list of ports to listen on. Defaults to none.")
  protected String histogramDistListenerPorts = "";

  @Parameter(
      names = {"--histogramDistAccumulators"},
      description = "Number of accumulators per distribution port")
  protected Integer histogramDistAccumulators = Runtime.getRuntime().availableProcessors();

  @Parameter(
      names = {"--histogramDistFlushSecs"},
      description = "Number of seconds to keep a new distribution bin open for new samples.")
  protected Integer histogramDistFlushSecs = 70;

  @Parameter(
      names = {"--histogramAccumulatorSize"},
      description = "Expected upper bound of concurrent accumulations, ~ #timeseries * #parallel reporting bins")
  protected Long histogramAccumulatorSize = 100000L;

  @Parameter(
      names = {"--avgHistogramKeyBytes"},
      description = "Average number of bytes in a [UTF-8] encoded histogram key. Generally corresponds to a metric, " +
          "source and tags concatenation.")
  protected Integer avgHistogramKeyBytes = 150;

  @Parameter(
      names = {"--avgHistogramDigestBytes"},
      description = "Average number of bytes in a encoded histogram.")
  protected Integer avgHistogramDigestBytes = 500;

  @Parameter(
      names = {"--persistMessages"},
      description = "Whether histogram samples or distributions should be persisted to disk")
  protected boolean persistMessages = true;

  @Parameter(names = {"--persistMessagesCompression"}, description = "Enable LZ4 compression for histogram samples " +
      "persisted to disk. (Default: true)")
  protected boolean persistMessagesCompression = true;

  @Parameter(
      names = {"--persistAccumulator"},
      description = "Whether the accumulator should persist to disk")
  protected boolean persistAccumulator = true;

  @Parameter(
      names = {"--histogramCompression"},
      description = "Controls allowable number of centroids per histogram. Must be in [20;1000]")
  protected Short histogramCompression = 100;

  @Parameter(names = {"--graphitePorts"}, description = "Comma-separated list of ports to listen on for graphite " +
      "data. Defaults to empty list.")
  protected String graphitePorts = "";

  @Parameter(names = {"--graphiteFormat"}, description = "Comma-separated list of metric segments to extract and " +
      "reassemble as the hostname (1-based).")
  protected String graphiteFormat = "";

  @Parameter(names = {"--graphiteDelimiters"}, description = "Concatenated delimiters that should be replaced in the " +
      "extracted hostname with dots. Defaults to underscores (_).")
  protected String graphiteDelimiters = "_";

  @Parameter(names = {"--graphiteFieldsToRemove"}, description = "Comma-separated list of metric segments to remove (1-based)")
  protected String graphiteFieldsToRemove;

  @Parameter(names = {"--httpJsonPorts"}, description = "Comma-separated list of ports to listen on for json metrics " +
      "data. Binds, by default, to none.")
  protected String httpJsonPorts = "";

  @Parameter(names = {"--writeHttpJsonPorts"}, description = "Comma-separated list of ports to listen on for json metrics from collectd write_http json format " +
      "data. Binds, by default, to none.")
  protected String writeHttpJsonPorts = "";

  @Parameter(names = {"--filebeatPort"}, description = "Port on which to listen for filebeat data.")
  protected Integer filebeatPort = 0;

  @Parameter(names = {"--rawLogsPort"}, description = "Port on which to listen for raw logs data.")
  protected Integer rawLogsPort = 0;

  @Parameter(names = {"--hostname"}, description = "Hostname for the agent. Defaults to FQDN of machine.")
  protected String hostname;

  @Parameter(names = {"--idFile"}, description = "File to read agent id from. Defaults to ~/.dshell/id")
  protected String idFile = null;

  @Parameter(names = {"--graphiteWhitelistRegex"}, description = "(DEPRECATED for whitelistRegex)", hidden = true)
  protected String graphiteWhitelistRegex;

  @Parameter(names = {"--graphiteBlacklistRegex"}, description = "(DEPRECATED for blacklistRegex)", hidden = true)
  protected String graphiteBlacklistRegex;

  @Parameter(names = {"--whitelistRegex"}, description = "Regex pattern (java.util.regex) that graphite input lines must match to be accepted")
  protected String whitelistRegex;

  @Parameter(names = {"--blacklistRegex"}, description = "Regex pattern (java.util.regex) that graphite input lines must NOT match to be accepted")
  protected String blacklistRegex;

  @Parameter(names = {"--opentsdbPorts"}, description = "Comma-separated list of ports to listen on for opentsdb data. " +
      "Binds, by default, to none.")
  protected String opentsdbPorts = "";

  @Parameter(names = {"--opentsdbWhitelistRegex"}, description = "Regex pattern (java.util.regex) that opentsdb input lines must match to be accepted")
  protected String opentsdbWhitelistRegex;

  @Parameter(names = {"--opentsdbBlacklistRegex"}, description = "Regex pattern (java.util.regex) that opentsdb input lines must NOT match to be accepted")
  protected String opentsdbBlacklistRegex;

  @Parameter(names = {"--picklePorts"}, description = "Comma-separated list of ports to listen on for pickle protocol " +
      "data. Defaults to none.")
  protected String picklePorts;

  @Parameter(names = {"--splitPushWhenRateLimited"}, description = "Whether to split the push batch size when the push is rejected by Wavefront due to rate limit.  Default false.")
  protected boolean splitPushWhenRateLimited = false;

  @Parameter(names = {"--retryBackoffBaseSeconds"}, description = "For exponential backoff when retry threads are throttled, the base (a in a^b) in seconds.  Default 2.0")
  protected AtomicDouble retryBackoffBaseSeconds = new AtomicDouble(2.0);

  @Parameter(names = {"--customSourceTags"}, description = "Comma separated list of point tag keys that should be treated as the source in Wavefront in the absence of a tag named source or host")
  protected String customSourceTagsProperty = "fqdn";

  @Parameter(names = {"--agentMetricsPointTags"}, description = "Additional point tags and their respective values to be included into internal agent's metrics (comma-separated list, ex: dc=west,env=prod)")
  protected String agentMetricsPointTags = null;

  @Parameter(names = {"--ephemeral"}, description = "If true, this agent is removed from Wavefront after 24 hours of inactivity.")
  protected boolean ephemeral = false;

  @Parameter(names = {"--disableRdnsLookup"}, description = "When receiving Wavefront-formatted data without source/host specified, use remote IP address as source instead of trying to resolve the DNS name. Default false.")
  protected boolean disableRdnsLookup = false;

  @Parameter(names = {"--javaNetConnection"}, description = "If true, use JRE's own http client when making connections instead of Apache HTTP Client")
  protected boolean javaNetConnection = false;

  @Parameter(names = {"--gzipCompression"}, description = "If true, enables gzip compression for traffic sent to Wavefront (Default: true)")
  protected boolean gzipCompression = true;

  @Parameter(names = {"--soLingerTime"}, description = "If provided, enables SO_LINGER with the specified linger time in seconds (default: SO_LINGER disabled)")
  protected Integer soLingerTime = -1;

  @Parameter(names = {"--proxyHost"}, description = "Proxy host for routing traffic through a http proxy")
  protected String proxyHost = null;

  @Parameter(names = {"--proxyPort"}, description = "Proxy port for routing traffic through a http proxy")
  protected Integer proxyPort = 0;

  @Parameter(names = {"--proxyUser"}, description = "If proxy authentication is necessary, this is the username that will be passed along")
  protected String proxyUser = null;

  @Parameter(names = {"--proxyPassword"}, description = "If proxy authentication is necessary, this is the password that will be passed along")
  protected String proxyPassword = null;

  @Parameter(names = {"--httpUserAgent"}, description = "Override User-Agent in request headers")
  protected String httpUserAgent = null;

  @Parameter(names = {"--httpConnectTimeout"}, description = "Connect timeout in milliseconds (default: 5000)")
  protected Integer httpConnectTimeout = 5000;

  @Parameter(names = {"--httpRequestTimeout"}, description = "Request timeout in milliseconds (default: 20000)")
  protected Integer httpRequestTimeout = 20000;

  @Parameter(names = {"--preprocessorConfigFile"}, description = "Optional YAML file with additional configuration options for filtering and pre-processing points")
  protected String preprocessorConfigFile = null;

  @Parameter(names = {"--dataBackfillCutoffHours"}, description = "The cut-off point for what is considered a valid timestamp for back-dated points. Default is 8760 (1 year)")
  protected Integer dataBackfillCutoffHours = 8760;

  @Parameter(names = {"--logsIngestionConfigFile"}, description = "Location of logs ingestions config yaml file.")
  protected String logsIngestionConfigFile = null;

  @Parameter(description = "Unparsed parameters")
  protected List<String> unparsed_params;

  protected QueuedAgentService agentAPI;
  protected ResourceBundle props;
  protected final AtomicLong bufferSpaceLeft = new AtomicLong();
  protected List<String> customSourceTags = new ArrayList<>();
  protected final List<PostPushDataTimedTask> managedTasks = new ArrayList<>();
  protected final List<ExecutorService> managedExecutors = new ArrayList<>();
  protected final List<Runnable> shutdownTasks = new ArrayList<>();
  protected final AgentPreprocessorConfiguration preprocessors = new AgentPreprocessorConfiguration();
  protected RecyclableRateLimiter pushRateLimiter = null;
  protected final MemoryPoolMXBean tenuredGenPool = getTenuredGenPool();
  protected JsonNode agentMetrics;
  protected long agentMetricsCaptureTs;
  protected boolean shuttingDown = false;

  /**
   * A random value assigned at proxy start-up, to be reported as ~agent.session.id metric
   * to detect ~agent metrics collisions caused by duplicate proxy names
   */
  protected final int sessionId = (int)(Math.random() * Integer.MAX_VALUE);

  protected final boolean localAgent;
  protected final boolean pushAgent;

  /**
   * Executors for support tasks.
   */
  private final ScheduledExecutorService agentConfigurationExecutor = Executors.newScheduledThreadPool(2,
      new NamedThreadFactory("agent-configuration"));
  private final ScheduledExecutorService queuedAgentExecutor = Executors.newScheduledThreadPool(retryThreads + 1,
      new NamedThreadFactory("submitter-queue"));
  protected UUID agentId;
  private final Runnable updateConfiguration = () -> {
    boolean doShutDown = false;
    try {
      AgentConfiguration config = fetchConfig();
      if (config != null) {
        processConfiguration(config);
        doShutDown = config.getShutOffAgents();
      }
    } catch (Exception e) {
      logger.log(Level.SEVERE, "Exception occurred during configuration update", e);
    } finally {
      if (doShutDown) {
        logger.warning("Shutting down: Server side flag indicating agent has to shut down.");
        shutdown();
        System.exit(1);
      }
    }
  };

  private final Runnable updateAgentMetrics = () -> {
    @Nullable Map<String, String> pointTags = null;
    try {
      // calculate disk space available for queueing
      long maxAvailableSpace = 0;
      try {
        File bufferDirectory = new File(bufferFile).getAbsoluteFile();
        while (bufferDirectory != null && bufferDirectory.getUsableSpace() == 0) {
          bufferDirectory = bufferDirectory.getParentFile();
        }
        for (int i = 0; i < retryThreads; i++) {
          File buffer = new File(bufferFile + "." + i);
          if (buffer.exists()) {
            maxAvailableSpace += Integer.MAX_VALUE - buffer.length(); // 2GB max file size minus size used
          }
        }
        if (bufferDirectory != null) {
          // lesser of: available disk space or available buffer space
          bufferSpaceLeft.set(Math.min(maxAvailableSpace, bufferDirectory.getUsableSpace()));
        }
      } catch (Throwable t) {
        logger.warning("cannot compute remaining space in buffer file partition: " + t);
      }

      if (agentMetricsPointTags != null) {
        pointTags = Splitter.on(",").withKeyValueSeparator("=").split(agentMetricsPointTags);
      }
      synchronized (agentConfigurationExecutor) {
        agentMetricsCaptureTs = System.currentTimeMillis();
        agentMetrics = JsonMetricsGenerator.generateJsonMetrics(Metrics.defaultRegistry(),
            true, true, true, pointTags);
      }
    } catch (Exception ex) {
      logger.log(Level.SEVERE, "Could not generate agent metrics", ex);
    }
  };

  public AbstractAgent() {
    this(false, false);
  }

  public AbstractAgent(boolean localAgent, boolean pushAgent) {
    this.pushAgent = pushAgent;
    this.localAgent = localAgent;
    this.hostname = getLocalHostName();
    Metrics.newGauge(ExpectedAgentMetric.BUFFER_BYTES_LEFT.metricName,
        new Gauge<Long>() {
          @Override
          public Long value() {
            return bufferSpaceLeft.get();
          }
        }
    );

    Metrics.newGauge(ExpectedAgentMetric.SESSION_ID.metricName,
        new Gauge<Integer>() {
          @Override
          public Integer value() {
            return sessionId;
          }
        }
    );

  }

  protected abstract void startListeners();

  protected abstract void stopListeners();

  private void initPreprocessors() throws IOException {
    // convert blacklist/whitelist fields to filters for full backwards compatibility
    // blacklistRegex and whitelistRegex are applied to pushListenerPorts, graphitePorts and picklePorts
    if (whitelistRegex != null || blacklistRegex != null) {
      String allPorts = StringUtils.join(new String[]{
          pushListenerPorts == null ? "" : pushListenerPorts,
          graphitePorts == null ? "" : graphitePorts,
          picklePorts == null ? "" : picklePorts
      }, ",");
      Iterable<String> ports = Splitter.on(",").omitEmptyStrings().trimResults().split(allPorts);
      for (String strPort : ports) {
        if (blacklistRegex != null) {
          preprocessors.forPort(strPort).forPointLine().addFilter(
              new PointLineBlacklistRegexFilter(blacklistRegex,
                  Metrics.newCounter(new TaggedMetricName("validationRegex", "points-rejected", "port", strPort))
              ));
        }
        if (whitelistRegex != null) {
          preprocessors.forPort(strPort).forPointLine().addFilter(
              new PointLineWhitelistRegexFilter(whitelistRegex,
                  Metrics.newCounter(new TaggedMetricName("validationRegex", "points-rejected", "port", strPort))
              ));
        }
      }
    }

    // opentsdbBlacklistRegex and opentsdbWhitelistRegex are applied to opentsdbPorts only
    if (opentsdbPorts != null && (opentsdbWhitelistRegex != null || opentsdbBlacklistRegex != null)) {
      Iterable<String> ports = Splitter.on(",").omitEmptyStrings().trimResults().split(opentsdbPorts);
      for (String strPort : ports) {
        if (opentsdbBlacklistRegex != null) {
          preprocessors.forPort(strPort).forPointLine().addFilter(
              new PointLineBlacklistRegexFilter(opentsdbBlacklistRegex,
                  Metrics.newCounter(new TaggedMetricName("validationRegex", "points-rejected", "port", strPort))
              ));
        }
        if (opentsdbWhitelistRegex != null) {
          preprocessors.forPort(strPort).forPointLine().addFilter(
              new PointLineWhitelistRegexFilter(opentsdbWhitelistRegex,
                  Metrics.newCounter(new TaggedMetricName("validationRegex", "points-rejected", "port", strPort))
              ));
        }
      }
    }

    if (preprocessorConfigFile != null) {
      FileInputStream stream = new FileInputStream(preprocessorConfigFile);
      preprocessors.loadFromStream(stream);
      logger.info("Preprocessor configuration loaded from " + preprocessorConfigFile);
    }
  }

  // Returns null on any exception, and logs the exception.
  protected LogsIngestionConfig loadLogsIngestionConfig() {
    try {
      if (logsIngestionConfigFile == null) {
        return null;
      }
      ObjectMapper objectMapper = new ObjectMapper(new YAMLFactory());
      return objectMapper.readValue(new File(logsIngestionConfigFile), LogsIngestionConfig.class);
    } catch (Exception e) {
      logger.log(Level.SEVERE, "Could not load logs ingestion config", e);
      return null;
    }
  }

  private void loadListenerConfigurationFile() throws IOException {
    // If they've specified a push configuration file, override the command line values
    if (pushConfigFile != null) {
      ReportableConfig config = new ReportableConfig(pushConfigFile);
      try {
<<<<<<< HEAD
        prefix = Strings.emptyToNull(config.getString("prefix", prefix));
        pushLogLevel = config.getString("pushLogLevel", pushLogLevel);
        pushValidationLevel = config.getString("pushValidationLevel", pushValidationLevel);
        token = config.getRawProperty("token", token); // don't track
        server = config.getRawProperty("server", server); // don't track
        hostname = config.getString("hostname", hostname);
        idFile = config.getString("idFile", idFile);
        pushFlushInterval.set(Integer.parseInt(
            config.getRawProperty("pushFlushInterval", String.valueOf(pushFlushInterval.get())).trim()));
        config.reportSettingAsGauge(pushFlushInterval, "pushFlushInterval");
        pushFlushMaxPoints.set(Integer.parseInt(
            config.getRawProperty("pushFlushMaxPoints", String.valueOf(pushFlushMaxPoints.get())).trim()));
        config.reportSettingAsGauge(pushFlushMaxPoints, "pushFlushMaxPoints");
        pushRateLimit = config.getNumber("pushRateLimit", pushRateLimit).intValue();
        pushBlockedSamples = config.getNumber("pushBlockedSamples", pushBlockedSamples).intValue();
        pushListenerPorts = config.getString("pushListenerPorts", pushListenerPorts);
        config.reportSettingAsGauge(
            Splitter.on(",").omitEmptyStrings().trimResults().splitToList(pushListenerPorts).size(),
            "pushListenerPorts.count");
        histogramStateDirectory = config.getString("histogramStateDirectory", histogramStateDirectory);
        histogramAccumulatorResolveInterval = config.getNumber("histogramAccumulatorResolveInterval",
            histogramAccumulatorResolveInterval).longValue();
        histogramMinsListenerPorts = config.getString("histogramMinsListenerPorts", histogramMinsListenerPorts);
        histogramMinuteAccumulators = config.getNumber("histogramMinuteAccumulators", histogramMinuteAccumulators).
            intValue();
        histogramMinuteFlushSecs = config.getNumber("histogramMinuteFlushSecs", histogramMinuteFlushSecs).intValue();
        histogramHoursListenerPorts = config.getString("histogramHoursListenerPorts", histogramHoursListenerPorts);
        histogramHourAccumulators = config.getNumber("histogramHourAccumulators", histogramHourAccumulators).intValue();
        histogramHourFlushSecs = config.getNumber("histogramHourFlushSecs", histogramHourFlushSecs).intValue();
        histogramDaysListenerPorts = config.getString("histogramDaysListenerPorts", histogramDaysListenerPorts);
        histogramDayAccumulators = config.getNumber("histogramDayAccumulators", histogramDayAccumulators).intValue();
        histogramDayFlushSecs = config.getNumber("histogramDayFlushSecs", histogramDayFlushSecs).intValue();
        histogramDistListenerPorts = config.getString("histogramDistListenerPorts", histogramDistListenerPorts);
        histogramDistAccumulators = config.getNumber("histogramDistAccumulators", histogramDistAccumulators).intValue();
        histogramDistFlushSecs = config.getNumber("histogramDistFlushSecs", histogramDistFlushSecs).intValue();
        histogramAccumulatorSize = config.getNumber("histogramAccumulatorSize", histogramAccumulatorSize).longValue();
        histogramCompression = config.getNumber("histogramCompression", histogramCompression).shortValue();
        avgHistogramKeyBytes = config.getNumber("avgHistogramKeyBytes", avgHistogramKeyBytes).intValue();
=======
        prop.load(new FileInputStream(pushConfigFile));
        prefix = Strings.emptyToNull(prop.getProperty("prefix", prefix));
        pushLogLevel = prop.getProperty("pushLogLevel", pushLogLevel);
        pushValidationLevel = prop.getProperty("pushValidationLevel", pushValidationLevel);
        token = prop.getProperty("token", token);
        server = prop.getProperty("server", server);
        hostname = prop.getProperty("hostname", hostname);
        idFile = prop.getProperty("idFile", idFile);
        pushFlushInterval = Integer.parseInt(prop.getProperty("pushFlushInterval",
            String.valueOf(pushFlushInterval)).trim());
        pushFlushMaxPoints = Integer.parseInt(prop.getProperty("pushFlushMaxPoints",
            String.valueOf(pushFlushMaxPoints)).trim());
        pushRateLimit = Integer.parseInt(prop.getProperty("pushRateLimit", String.valueOf(pushRateLimit)).trim());
        pushBlockedSamples = Integer.parseInt(prop.getProperty("pushBlockedSamples",
            String.valueOf(pushBlockedSamples)).trim());
        pushListenerPorts = prop.getProperty("pushListenerPorts", pushListenerPorts);
        memGuardFlushThreshold = Integer.parseInt(prop.getProperty("memGuardFlushThreshold",
            String.valueOf(memGuardFlushThreshold)).trim());
        histogramStateDirectory = prop.getProperty("histogramStateDirectory", histogramStateDirectory);
        histogramAccumulatorResolveInterval = Long.parseLong(prop.getProperty(
            "histogramAccumulatorResolveInterval",
            String.valueOf(histogramAccumulatorResolveInterval)).trim());
        histogramMinsListenerPorts = prop.getProperty("histogramMinsListenerPorts", histogramMinsListenerPorts);
        histogramMinuteAccumulators = Integer.parseInt(prop.getProperty(
            "histogramMinuteAccumulators",
            String.valueOf(histogramMinuteAccumulators)).trim());
        histogramMinuteFlushSecs = Integer.parseInt(prop.getProperty(
            "histogramMinuteFlushSecs",
            String.valueOf(histogramMinuteFlushSecs)).trim());
        histogramHoursListenerPorts = prop.getProperty("histogramHoursListenerPorts", histogramHoursListenerPorts);
        histogramHourAccumulators = Integer.parseInt(prop.getProperty(
            "histogramHourAccumulators",
            String.valueOf(histogramHourAccumulators)).trim());
        histogramHourFlushSecs = Integer.parseInt(prop.getProperty(
            "histogramHourFlushSecs",
            String.valueOf(histogramHourFlushSecs)).trim());
        histogramDaysListenerPorts = prop.getProperty("histogramDaysListenerPorts", histogramDaysListenerPorts);
        histogramDayAccumulators = Integer.parseInt(prop.getProperty(
            "histogramDayAccumulators",
            String.valueOf(histogramDayAccumulators)).trim());
        histogramDayFlushSecs = Integer.parseInt(prop.getProperty(
            "histogramDayFlushSecs",
            String.valueOf(histogramDayFlushSecs)).trim());
        histogramDistListenerPorts = prop.getProperty("histogramDistListenerPorts", histogramDistListenerPorts);
        histogramDistAccumulators = Integer.parseInt(prop.getProperty(
            "histogramDistAccumulators",
            String.valueOf(histogramDistAccumulators)).trim());
        histogramDistFlushSecs = Integer.parseInt(prop.getProperty(
            "histogramDistFlushSecs",
            String.valueOf(histogramDistFlushSecs)).trim());
        histogramAccumulatorSize = Long.parseLong(prop.getProperty(
            "histogramAccumulatorSize",
            String.valueOf(histogramAccumulatorSize)).trim());
        histogramCompression = Short.parseShort(prop.getProperty(
            "histogramCompression",
            String.valueOf(histogramCompression)).trim());
        avgHistogramKeyBytes = Integer.parseInt(prop.getProperty(
            "avgHistogramKeyBytes",
            String.valueOf(avgHistogramKeyBytes)).trim());
>>>>>>> b9ac8230

        // these defaults should work well in most cases
        avgHistogramDigestBytes = 32 + Math.round(histogramCompression * 10.5f);

<<<<<<< HEAD
        avgHistogramDigestBytes = config.getNumber("avgHistogramDigestBytes", avgHistogramDigestBytes).intValue();
        persistAccumulator = config.getPropertyAsBoolean("persistAccumulator", persistAccumulator);
        persistMessages = config.getPropertyAsBoolean("persistMessages", persistMessages);
        persistMessagesCompression = config.getPropertyAsBoolean("persistMessagesCompression",
            persistMessagesCompression);

        retryThreads = config.getNumber("retryThreads", retryThreads).intValue();
        flushThreads = config.getNumber("flushThreads", flushThreads).intValue();
        httpJsonPorts = config.getString("jsonListenerPorts", httpJsonPorts);
        writeHttpJsonPorts = config.getString("writeHttpJsonListenerPorts", writeHttpJsonPorts);
        graphitePorts = config.getString("graphitePorts", graphitePorts);
        graphiteFormat = config.getString("graphiteFormat", graphiteFormat);
        graphiteFieldsToRemove = config.getString("graphiteFieldsToRemove", graphiteFieldsToRemove);
        graphiteDelimiters = config.getString("graphiteDelimiters", graphiteDelimiters);
        graphiteWhitelistRegex = config.getString("graphiteWhitelistRegex", graphiteWhitelistRegex);
        graphiteBlacklistRegex = config.getString("graphiteBlacklistRegex", graphiteBlacklistRegex);
        whitelistRegex = config.getString("whitelistRegex", whitelistRegex);
        blacklistRegex = config.getString("blacklistRegex", blacklistRegex);
        opentsdbPorts = config.getString("opentsdbPorts", opentsdbPorts);
        opentsdbWhitelistRegex = config.getString("opentsdbWhitelistRegex", opentsdbWhitelistRegex);
        opentsdbBlacklistRegex = config.getString("opentsdbBlacklistRegex", opentsdbBlacklistRegex);
        proxyHost = config.getString("proxyHost", proxyHost);
        proxyPort = config.getNumber("proxyPort", proxyPort).intValue();
        proxyPassword = config.getString("proxyPassword", proxyPassword, s -> "<removed>");
        proxyUser = config.getString("proxyUser", proxyUser);
        httpUserAgent = config.getString("httpUserAgent", httpUserAgent);
        httpConnectTimeout = config.getNumber("httpConnectTimeout", httpConnectTimeout).intValue();
        httpRequestTimeout = config.getNumber("httpRequestTimeout", httpRequestTimeout).intValue();
        javaNetConnection = config.getPropertyAsBoolean("javaNetConnection", javaNetConnection);
        soLingerTime = config.getNumber("soLingerTime", soLingerTime).intValue();
        splitPushWhenRateLimited = config.getPropertyAsBoolean("splitPushWhenRateLimited", splitPushWhenRateLimited);
        retryBackoffBaseSeconds.set(Double.parseDouble(
            config.getRawProperty("retryBackoffBaseSeconds", String.valueOf(retryBackoffBaseSeconds.get())).trim()));
        config.reportSettingAsGauge(retryBackoffBaseSeconds, "retryBackoffBaseSeconds");
        customSourceTagsProperty = config.getString("customSourceTags", customSourceTagsProperty);
        agentMetricsPointTags = config.getString("agentMetricsPointTags", agentMetricsPointTags);
        ephemeral = config.getPropertyAsBoolean("ephemeral", ephemeral);
        disableRdnsLookup = config.getPropertyAsBoolean("disableRdnsLookup", disableRdnsLookup);
        picklePorts = config.getString("picklePorts", picklePorts);
        bufferFile = config.getString("buffer", bufferFile);
        preprocessorConfigFile = config.getString("preprocessorConfigFile", preprocessorConfigFile);
        dataBackfillCutoffHours = config.getNumber("dataBackfillCutoffHours", dataBackfillCutoffHours).intValue();
        filebeatPort = config.getNumber("filebeatPort", filebeatPort).intValue();
        rawLogsPort = config.getNumber("rawLogsPort", rawLogsPort).intValue();
        logsIngestionConfigFile = config.getString("logsIngestionConfigFile", logsIngestionConfigFile);
=======
        avgHistogramDigestBytes = Integer.parseInt(prop.getProperty(
            "avgHistogramDigestBytes",
            String.valueOf(avgHistogramDigestBytes)).trim());
        persistAccumulator =
            Boolean.parseBoolean(prop.getProperty("persistAccumulator", String.valueOf(persistAccumulator)).trim());
        persistMessages =
            Boolean.parseBoolean(prop.getProperty("persistMessages", String.valueOf(persistMessages)).trim());
        persistMessagesCompression = Boolean.parseBoolean(
            prop.getProperty("persistMessagesCompression", String.valueOf(persistMessagesCompression)).trim());

        retryThreads = Integer.parseInt(prop.getProperty("retryThreads", String.valueOf(retryThreads)).trim());
        flushThreads = Integer.parseInt(prop.getProperty("flushThreads", String.valueOf(flushThreads)).trim());
        httpJsonPorts = prop.getProperty("jsonListenerPorts", httpJsonPorts);
        writeHttpJsonPorts = prop.getProperty("writeHttpJsonListenerPorts", writeHttpJsonPorts);
        graphitePorts = prop.getProperty("graphitePorts", graphitePorts);
        graphiteFormat = prop.getProperty("graphiteFormat", graphiteFormat);
        graphiteFieldsToRemove = prop.getProperty("graphiteFieldsToRemove", graphiteFieldsToRemove);
        graphiteDelimiters = prop.getProperty("graphiteDelimiters", graphiteDelimiters);
        graphiteWhitelistRegex = prop.getProperty("graphiteWhitelistRegex", graphiteWhitelistRegex);
        graphiteBlacklistRegex = prop.getProperty("graphiteBlacklistRegex", graphiteBlacklistRegex);
        whitelistRegex = prop.getProperty("whitelistRegex", whitelistRegex);
        blacklistRegex = prop.getProperty("blacklistRegex", blacklistRegex);
        opentsdbPorts = prop.getProperty("opentsdbPorts", opentsdbPorts);
        opentsdbWhitelistRegex = prop.getProperty("opentsdbWhitelistRegex", opentsdbWhitelistRegex);
        opentsdbBlacklistRegex = prop.getProperty("opentsdbBlacklistRegex", opentsdbBlacklistRegex);
        proxyHost = prop.getProperty("proxyHost", proxyHost);
        proxyPort = Integer.parseInt(prop.getProperty("proxyPort", String.valueOf(proxyPort)).trim());
        proxyPassword = prop.getProperty("proxyPassword", proxyPassword);
        proxyUser = prop.getProperty("proxyUser", proxyUser);
        httpUserAgent = prop.getProperty("httpUserAgent", httpUserAgent);
        httpConnectTimeout = Integer.parseInt(prop.getProperty(
            "httpConnectTimeout",
            String.valueOf(httpConnectTimeout)).trim());
        httpRequestTimeout = Integer.parseInt(prop.getProperty(
            "httpRequestTimeout",
            String.valueOf(httpRequestTimeout)).trim());
        javaNetConnection = Boolean.valueOf(prop.getProperty(
            "javaNetConnection",
            String.valueOf(javaNetConnection)).trim());
        gzipCompression = Boolean.valueOf(prop.getProperty(
            "gzipCompression",
            String.valueOf(gzipCompression)).trim());
        soLingerTime = Integer.parseInt(prop.getProperty("soLingerTime", String.valueOf(soLingerTime)).trim());
        splitPushWhenRateLimited = Boolean.parseBoolean(prop.getProperty("splitPushWhenRateLimited",
            String.valueOf(splitPushWhenRateLimited)).trim());
        retryBackoffBaseSeconds = Double.parseDouble(prop.getProperty("retryBackoffBaseSeconds",
            String.valueOf(retryBackoffBaseSeconds)).trim());
        customSourceTagsProperty = prop.getProperty("customSourceTags", customSourceTagsProperty);
        agentMetricsPointTags = prop.getProperty("agentMetricsPointTags", agentMetricsPointTags);
        ephemeral = Boolean.parseBoolean(prop.getProperty("ephemeral", String.valueOf(ephemeral)).trim());
        disableRdnsLookup = Boolean.parseBoolean(prop.getProperty("disableRdnsLookup",
            String.valueOf(disableRdnsLookup)).trim());
        picklePorts = prop.getProperty("picklePorts", picklePorts);
        bufferFile = prop.getProperty("buffer", bufferFile);
        preprocessorConfigFile = prop.getProperty("preprocessorConfigFile", preprocessorConfigFile);
        dataBackfillCutoffHours = Integer.parseInt(prop.getProperty("dataBackfillCutoffHours",
            String.valueOf(dataBackfillCutoffHours)).trim());
        filebeatPort = Integer.parseInt(prop.getProperty("filebeatPort", String.valueOf(filebeatPort)).trim());
        rawLogsPort = Integer.parseInt(prop.getProperty("rawLogsPort", String.valueOf(rawLogsPort)).trim());
        logsIngestionConfigFile = prop.getProperty("logsIngestionConfigFile", logsIngestionConfigFile);
>>>>>>> b9ac8230

        /*
          default value for pushMemoryBufferLimit is 16 * pushFlushMaxPoints, but no more than 25% of available heap
          memory. 25% is chosen heuristically as a safe number for scenarios with limited system resources (4 CPU cores
          or less, heap size less than 4GB) to prevent OOM. this is a conservative estimate, budgeting 200 characters
          (400 bytes) per per point line. Also, it shouldn't be less than 1 batch size (pushFlushMaxPoints).
         */
        int listeningPorts = Iterables.size(Splitter.on(",").omitEmptyStrings().trimResults().split(pushListenerPorts));
        long calculatedMemoryBufferLimit = Math.max(Math.min(16 * pushFlushMaxPoints.get(),
            Runtime.getRuntime().maxMemory() / listeningPorts / 4 / flushThreads / 400), pushFlushMaxPoints.get());
        logger.fine("Calculated pushMemoryBufferLimit: " + calculatedMemoryBufferLimit);
        pushMemoryBufferLimit.set(Integer.parseInt(
            config.getRawProperty("pushMemoryBufferLimit", String.valueOf(pushMemoryBufferLimit.get())).trim()));
        config.reportSettingAsGauge(pushMemoryBufferLimit, "pushMemoryBufferLimit");
        logger.fine("Configured pushMemoryBufferLimit: " + pushMemoryBufferLimit);

        logger.warning("Loaded configuration file " + pushConfigFile);
      } catch (Throwable exception) {
        logger.severe("Could not load configuration file " + pushConfigFile);
        throw exception;
      }

      // Compatibility with deprecated fields
      if (whitelistRegex == null && graphiteWhitelistRegex != null) {
        whitelistRegex = graphiteWhitelistRegex;
      }

      if (blacklistRegex == null && graphiteBlacklistRegex != null) {
        blacklistRegex = graphiteBlacklistRegex;
      }

      initPreprocessors();

      if (!persistMessages) {
        persistMessagesCompression = false;
      }
      if (pushRateLimit > 0) {
        pushRateLimiter = RecyclableRateLimiter.create(pushRateLimit, 60);
      }

      // clamp values for pushFlushMaxPoints between 1..50000
      pushFlushMaxPoints.set(Math.max(Math.min(pushFlushMaxPoints.get(), MAX_SPLIT_BATCH_SIZE), 1));

      pushMemoryBufferLimit.set(Math.max(pushMemoryBufferLimit.get(), pushFlushMaxPoints.get()));

      PostPushDataTimedTask.setPointsPerBatch(pushFlushMaxPoints);
      PostPushDataTimedTask.setMemoryBufferLimit(pushMemoryBufferLimit);
      QueuedAgentService.setSplitBatchSize(pushFlushMaxPoints);

      retryBackoffBaseSeconds.set(Math.max(
          Math.min(retryBackoffBaseSeconds.get(), MAX_RETRY_BACKOFF_BASE_SECONDS),
          1.0));
      QueuedAgentService.setRetryBackoffBaseSeconds(retryBackoffBaseSeconds);

      // for backwards compatibility - if pushLogLevel is defined in the config file, change log level programmatically
      Level level = null;
      switch (pushLogLevel) {
        case "NONE":
          level = Level.WARNING;
          break;
        case "SUMMARY":
          level = Level.INFO;
          break;
        case "DETAILED":
          level = Level.FINE;
          break;
      }
      if (level != null) {
        Logger.getLogger("agent").setLevel(level);
        Logger.getLogger(PostPushDataTimedTask.class.getCanonicalName()).setLevel(level);
        Logger.getLogger(QueuedAgentService.class.getCanonicalName()).setLevel(level);
      }
    }
  }

  /**
   * Entry-point for the application.
   *
   * @param args Command-line parameters passed on to JCommander to configure the daemon.
   */
  public void start(String[] args) throws IOException {
    try {
      // read build information and print version.
      props = ResourceBundle.getBundle("build");
      logger.info("Starting proxy version " + props.getString("build.version"));

      logger.info("Arguments: " + Joiner.on(", ").join(args));
      new JCommander(this, args);
      if (unparsed_params != null) {
        logger.info("Unparsed arguments: " + Joiner.on(", ").join(unparsed_params));
      }

      /* ------------------------------------------------------------------------------------
       * Configuration Setup.
       * ------------------------------------------------------------------------------------ */

      // 1. Load the listener configurations.
      loadListenerConfigurationFile();
      loadLogsIngestionConfig();

      managedExecutors.add(agentConfigurationExecutor);

      // Conditionally enter an interactive debugging session for logsIngestionConfig.yaml
      if (testLogs) {
        InteractiveLogsTester interactiveLogsTester = new InteractiveLogsTester(this::loadLogsIngestionConfig, prefix);
        logger.info("Reading line-by-line sample log messages from STDIN");
        while (interactiveLogsTester.interactiveTest()) {
          // empty
        }
        System.exit(0);
      }

      // 2. Read or create the unique Id for the daemon running on this machine.
      readOrCreateDaemonId();

      if (proxyHost != null) {
        System.setProperty("http.proxyHost", proxyHost);
        System.setProperty("https.proxyHost", proxyHost);
        System.setProperty("http.proxyPort", String.valueOf(proxyPort));
        System.setProperty("https.proxyPort", String.valueOf(proxyPort));
      }
      if (proxyUser != null && proxyPassword != null) {
        Authenticator.setDefault(
            new Authenticator() {
              @Override
              public PasswordAuthentication getPasswordAuthentication() {
                if (getRequestorType() == RequestorType.PROXY) {
                  return new PasswordAuthentication(proxyUser, proxyPassword.toCharArray());
                } else {
                  return null;
                }
              }
            }
        );
      }

      // create List of custom tags from the configuration string
      String[] tags = customSourceTagsProperty.split(",");
      for (String tag : tags) {
        tag = tag.trim();
        if (!customSourceTags.contains(tag)) {
          customSourceTags.add(tag);
        } else {
          logger.warning("Custom source tag: " + tag + " was repeated. Check the customSourceTags property in " +
              "wavefront.conf");
        }
      }

      // 3. Setup proxies.
      AgentAPI service = createAgentService();
      try {
        setupQueueing(service);
      } catch (IOException e) {
        logger.log(Level.SEVERE, "Cannot setup local file for queueing due to IO error", e);
        throw e;
      }

      // 4. Start the (push) listening endpoints
      startListeners();

      // set up OoM memory guard
      if (memGuardFlushThreshold > 0) {
        setupMemoryGuard((float)memGuardFlushThreshold / 100);
      }

      new Timer().schedule(
          new TimerTask() {
            @Override
            public void run() {
              try {
                // exit if no active listeners
                if (activeListeners.count() == 0) {
                  logger.severe("**** All listener threads failed to start - there is already a running instance " +
                      "listening on configured ports, or no listening ports configured!");
                  logger.severe("Aborting start-up");
                  System.exit(1);
                }

                // 5. Poll or read the configuration file to use.
                AgentConfiguration config;
                if (configFile != null) {
                  logger.info("Loading configuration file from: " + configFile);
                  try {
                    config = GSON.fromJson(new FileReader(configFile),
                        AgentConfiguration.class);
                  } catch (FileNotFoundException e) {
                    throw new RuntimeException("Cannot read config file: " + configFile);
                  }
                  try {
                    config.validate(localAgent);
                  } catch (RuntimeException ex) {
                    logger.log(Level.SEVERE, "cannot parse config file", ex);
                    throw new RuntimeException("cannot parse config file", ex);
                  }
                  agentId = null;
                } else {
                  updateAgentMetrics.run();
                  config = fetchConfig();
                  logger.info("scheduling regular configuration polls");
                  agentConfigurationExecutor.scheduleAtFixedRate(updateAgentMetrics, 10, 60, TimeUnit.SECONDS);
                  agentConfigurationExecutor.scheduleWithFixedDelay(updateConfiguration, 0, 1, TimeUnit.SECONDS);
                }
                // 6. Setup work units and targets based on the configuration.
                if (config != null) {
                  logger.info("initial configuration is available, setting up proxy agent");
                  processConfiguration(config);
                }

                Runtime.getRuntime().addShutdownHook(new Thread("proxy-shutdown-hook") {
                  @Override
                  public void run() {
                    shutdown();
                  }
                });

                logger.info("setup complete");
              } catch (Throwable t) {
                logger.log(Level.SEVERE, "Aborting start-up", t);
                System.exit(1);
              }
            }
          },
          5000
      );
    } catch (Throwable t) {
      logger.log(Level.SEVERE, "Aborting start-up", t);
      System.exit(1);
    }
  }

  /**
   * Create RESTeasy proxies for remote calls via HTTP.
   */
  protected AgentAPI createAgentService() {
    ResteasyProviderFactory factory = ResteasyProviderFactory.getInstance();
    factory.registerProvider(JsonNodeWriter.class);
    if (!factory.getClasses().contains(ResteasyJackson2Provider.class)) {
      factory.registerProvider(ResteasyJackson2Provider.class);
    }
    if (httpUserAgent == null) {
      httpUserAgent = "Wavefront-Proxy/" + props.getString("build.version");
    }
    ClientHttpEngine httpEngine;
    if (javaNetConnection) {
      httpEngine = new JavaNetConnectionEngine() {
        @Override
        protected HttpURLConnection createConnection(ClientInvocation request) throws IOException {
          HttpURLConnection connection = (HttpURLConnection) request.getUri().toURL().openConnection();
          connection.setRequestProperty("User-Agent", httpUserAgent);
          connection.setRequestMethod(request.getMethod());
          connection.setConnectTimeout(httpConnectTimeout); // 5s
          connection.setReadTimeout(httpRequestTimeout); // 60s
          if (connection instanceof HttpsURLConnection) {
            HttpsURLConnection secureConnection = (HttpsURLConnection) connection;
            secureConnection.setSSLSocketFactory(new SSLSocketFactoryImpl(
                HttpsURLConnection.getDefaultSSLSocketFactory(),
                httpRequestTimeout));
          }
          return connection;
        }
      };
    } else {
      HttpClient httpClient = HttpClientBuilder.create().
          useSystemProperties().
          disableAutomaticRetries().
          setUserAgent(httpUserAgent).
          setMaxConnTotal(200).
          setMaxConnPerRoute(100).
          setConnectionTimeToLive(1, TimeUnit.MINUTES).
          setDefaultSocketConfig(
              SocketConfig.custom().
                  setSoTimeout(httpRequestTimeout).build()).
          setSSLSocketFactory(new SSLConnectionSocketFactoryImpl(
              SSLConnectionSocketFactory.getSystemSocketFactory(),
              httpRequestTimeout)).
          // allow up to 1 retry for
              setRetryHandler(new DefaultHttpRequestRetryHandler(1, true)).
          setDefaultRequestConfig(
              RequestConfig.custom().
                  setContentCompressionEnabled(true).
                  setRedirectsEnabled(true).
                  setConnectTimeout(httpConnectTimeout).
                  setConnectionRequestTimeout(httpConnectTimeout).
                  setSocketTimeout(httpRequestTimeout).build()).
          build();
      final ApacheHttpClient4Engine apacheHttpClient4Engine = new ApacheHttpClient4Engine(httpClient, true);
      // avoid using disk at all
      apacheHttpClient4Engine.setFileUploadInMemoryThresholdLimit(100);
      apacheHttpClient4Engine.setFileUploadMemoryUnit(ApacheHttpClient4Engine.MemoryUnit.MB);
      httpEngine = apacheHttpClient4Engine;
    }
    ResteasyClient client;
    if (gzipCompression) {
      client = new ResteasyClientBuilder().
          httpEngine(httpEngine).
          providerFactory(factory).
          register(GZIPDecodingInterceptor.class).
          register(GZIPEncodingInterceptor.class).
          register(AcceptEncodingGZIPFilter.class).
          build();
    } else {
      client = new ResteasyClientBuilder().
          httpEngine(httpEngine).
          providerFactory(factory).
          build();
    }
    ResteasyWebTarget target = client.target(server);
    return target.proxy(AgentAPI.class);
  }

  private void setupQueueing(AgentAPI service) throws IOException {
    managedExecutors.add(queuedAgentExecutor);
    agentAPI = new QueuedAgentService(service, bufferFile, retryThreads, queuedAgentExecutor, purgeBuffer,
        agentId, splitPushWhenRateLimited, pushRateLimiter);
  }

  /**
   * Read or create the Daemon id for this machine. Reads from ~/.dshell/id.
   */
  private void readOrCreateDaemonId() {
    File agentIdFile;
    if (idFile != null) {
      agentIdFile = new File(idFile);
    } else {
      File userHome = new File(System.getProperty("user.home"));
      if (!userHome.exists() || !userHome.isDirectory()) {
        logger.severe("Cannot read from user.home, quitting");
        System.exit(1);
      }
      File configDirectory = new File(userHome, ".dshell");
      if (configDirectory.exists()) {
        if (!configDirectory.isDirectory()) {
          logger.severe(configDirectory + " must be a directory!");
          System.exit(1);
        }
      } else {
        if (!configDirectory.mkdir()) {
          logger.severe("Cannot create .dshell directory under " + userHome);
          System.exit(1);
        }
      }
      agentIdFile = new File(configDirectory, "id");
    }
    if (agentIdFile.exists()) {
      if (agentIdFile.isFile()) {
        try {
          agentId = UUID.fromString(Files.readFirstLine(agentIdFile, Charsets.UTF_8));
          logger.info("Proxy Agent Id read from file: " + agentId);
        } catch (IllegalArgumentException ex) {
          logger.severe("Cannot read proxy agent id from " + agentIdFile +
              ", content is malformed");
          System.exit(1);
        } catch (IOException e) {
          logger.log(Level.SEVERE, "Cannot read from " + agentIdFile, e);
          System.exit(1);
        }
      } else {
        logger.severe(agentIdFile + " is not a file!");
        System.exit(1);
      }
    } else {
      agentId = UUID.randomUUID();
      logger.info("Proxy Agent Id created: " + agentId);
      try {
        Files.write(agentId.toString(), agentIdFile, Charsets.UTF_8);
      } catch (IOException e) {
        logger.severe("Cannot write to " + agentIdFile);
        System.exit(1);
      }
    }
  }

  private void fetchConfigError(String errMsg, @Nullable String secondErrMsg) {
    logger.severe(Strings.repeat("*", errMsg.length()));
    logger.severe(errMsg);
    if (secondErrMsg != null) {
      logger.severe(secondErrMsg);
    }
    logger.severe(Strings.repeat("*", errMsg.length()));
  }

  /**
   * Fetch configuration of the daemon from remote server.
   *
   * @return Fetched configuration. {@code null} if the configuration is invalid.
   */
  @SuppressWarnings("ThrowableResultOfMethodCallIgnored")
  private AgentConfiguration fetchConfig() {
    AgentConfiguration newConfig = null;
    JsonNode agentMetricsWorkingCopy;
    long agentMetricsCaptureTsWorkingCopy;
    synchronized(agentConfigurationExecutor) {
      if (agentMetrics == null) return null;
      agentMetricsWorkingCopy = agentMetrics;
      agentMetricsCaptureTsWorkingCopy = agentMetricsCaptureTs;
      agentMetrics = null;
    }
    logger.info("fetching configuration from server at: " + server);
    try {
      newConfig = agentAPI.checkin(agentId, hostname, token, props.getString("build.version"),
          agentMetricsCaptureTsWorkingCopy, localAgent, agentMetricsWorkingCopy, pushAgent, ephemeral);
      agentMetricsWorkingCopy = null;
    } catch (NotAuthorizedException ex) {
      fetchConfigError("HTTP 401 Unauthorized: Please verify that your server and token settings",
          "are correct and that the token has Agent Management permission!");
      return null;
    } catch (ClientErrorException ex) {
      if (ex.getResponse().getStatus() == 407) {
        fetchConfigError("HTTP 407 Proxy Authentication Required: Please verify that proxyUser and proxyPassword",
            "settings are correct and make sure your HTTP proxy is not rate limiting!");
        return null;
      }
      if (ex.getResponse().getStatus() == 404) {
        fetchConfigError("HTTP 404 Not Found: Please verify that your server setting is correct: " + server, null);
        return null;
      }
      fetchConfigError("HTTP " + ex.getResponse().getStatus() + " error: Unable to retrieve proxy agent configuration!",
          server + ": " + Throwables.getRootCause(ex).getMessage());
      return null;
    } catch (ProcessingException ex) {
      Throwable rootCause = Throwables.getRootCause(ex);
      if (rootCause instanceof UnknownHostException) {
        fetchConfigError("Unknown host: " + server + ". Please verify your DNS and network settings!", null);
        return null;
      }
      if (rootCause instanceof ConnectException ||
          rootCause instanceof SocketTimeoutException) {
        fetchConfigError("Unable to connect to " + server + ": " + rootCause.getMessage(),
            "Please verify your network/firewall settings!");
        return null;
      }
      fetchConfigError("Request processing error: Unable to retrieve proxy agent configuration!",
          server + ": " + rootCause);
      return null;
    } catch (Exception ex) {
      fetchConfigError("Unable to retrieve proxy agent configuration from remote server!",
          server + ": " + Throwables.getRootCause(ex));
      return null;
    } finally {
      synchronized(agentConfigurationExecutor) {
        // if check-in process failed (agentMetricsWorkingCopy is not null) and agent metrics have
        // not been updated yet, restore last known set of agent metrics to be retried
        if (agentMetricsWorkingCopy != null && agentMetrics == null) {
          agentMetrics = agentMetricsWorkingCopy;
        }
      }
    }
    try {
      if (newConfig.currentTime != null) {
        Clock.set(newConfig.currentTime);
      }
      newConfig.validate(localAgent);
    } catch (Exception ex) {
      logger.log(Level.WARNING, "configuration file read from server is invalid", ex);
      try {
        agentAPI.agentError(agentId, "Configuration file is invalid: " + ex.toString());
      } catch (Exception e) {
        logger.log(Level.WARNING, "cannot report error to collector", e);
      }
      return null;
    }
    return newConfig;
  }

  protected PostPushDataTimedTask[] getFlushTasks(String handle) {
    return getFlushTasks(Constants.PUSH_FORMAT_GRAPHITE_V2, handle);
  }

  protected PostPushDataTimedTask[] getFlushTasks(String pushFormat, String handle) {
    PostPushDataTimedTask[] toReturn = new PostPushDataTimedTask[flushThreads];
    logger.info("Using " + flushThreads + " flush threads to send batched " + pushFormat +
        " data to Wavefront for data received on port: " + handle);
    for (int i = 0; i < flushThreads; i++) {
      final PostPushDataTimedTask postPushDataTimedTask =
          new PostPushDataTimedTask(pushFormat, agentAPI, agentId, handle, i, pushRateLimiter, pushFlushInterval.get());
      toReturn[i] = postPushDataTimedTask;
      managedTasks.add(postPushDataTimedTask);
    }
    return toReturn;
  }

  /**
   * Actual agents can do additional configuration.
   *
   * @param config The configuration to process.
   */
  protected void processConfiguration(AgentConfiguration config) {
    try {
      agentAPI.agentConfigProcessed(agentId);
    } catch (RuntimeException e) {
      // cannot throw or else configuration update thread would die.
    }
  }

  public void shutdown() {
    if (shuttingDown) {
      return; // we need it only once
    }
    shuttingDown = true;
    try {
      try {
        logger.info("Shutting down: Stopping listeners...");
      } catch (Throwable t) {
        // ignore logging errors
      }

      stopListeners();

      try {
        logger.info("Shutting down: Stopping schedulers...");
      } catch (Throwable t) {
        // ignore logging errors
      }

      for (ExecutorService executor : managedExecutors) {
        executor.shutdownNow();
        executor.awaitTermination(1000L, TimeUnit.MILLISECONDS);
      }

      managedTasks.forEach(PostPushDataTimedTask::shutdown);

      try {
        logger.info("Shutting down: Flushing pending points...");
      } catch (Throwable t) {
        // ignore logging errors
      }

      for (PostPushDataTimedTask task : managedTasks) {
        while (task.getNumPointsToSend() > 0) {
          task.drainBuffersToQueue();
        }
      }
      try {
        logger.info("Shutting down: Running finalizing tasks...");
      } catch (Throwable t) {
        // ignore logging errors
      }

      shutdownTasks.forEach(Runnable::run);

      try {
        logger.info("Shutdown complete");
      } catch (Throwable t) {
        // ignore logging errors
      }
    } catch (Throwable t) {
      try {
        logger.log(Level.SEVERE, "Error during shutdown: ", t);
      } catch (Throwable loggingError) {
        t.addSuppressed(loggingError);
        t.printStackTrace();
      }
    }
  }

  private static String getLocalHostName() {
    InetAddress localAddress = null;
    try {
      Enumeration<NetworkInterface> nics = NetworkInterface.getNetworkInterfaces();
      while (nics.hasMoreElements()) {
        NetworkInterface network = nics.nextElement();
        if (!network.isUp() || network.isLoopback()) {
          continue;
        }
        for (Enumeration<InetAddress> addresses = network.getInetAddresses(); addresses.hasMoreElements(); ) {
          InetAddress address = addresses.nextElement();
          if (address.isAnyLocalAddress() || address.isLoopbackAddress() || address.isMulticastAddress()) {
            continue;
          }
          if (address instanceof Inet4Address) { // prefer ipv4
            localAddress = address;
            break;
          }
          if (localAddress == null) {
            localAddress = address;
          }
        }
      }
    } catch (SocketException ex) {
      // ignore
    }
    if (localAddress != null) {
      return localAddress.getCanonicalHostName();
    }
    return "localhost";
  }

  private MemoryPoolMXBean getTenuredGenPool() {
    for (MemoryPoolMXBean pool : ManagementFactory.getMemoryPoolMXBeans()) {
      if (pool.getType() == MemoryType.HEAP && pool.isUsageThresholdSupported()) {
        return pool;
      }
    }
    return null;
  }

  private void setupMemoryGuard(double threshold) {
    if (tenuredGenPool == null) return;
    tenuredGenPool.setUsageThreshold((long) (tenuredGenPool.getUsage().getMax() * threshold));

    NotificationEmitter emitter = (NotificationEmitter) ManagementFactory.getMemoryMXBean();
    emitter.addNotificationListener((notification, obj) -> {
      if (notification.getType().equals(
          MemoryNotificationInfo.MEMORY_THRESHOLD_EXCEEDED)) {
        logger.warning("Heap usage threshold exceeded - draining buffers to disk!");
        for (PostPushDataTimedTask task : managedTasks) {
          if (task.getNumPointsToSend() > 0) {
            task.drainBuffersToQueue();
          }
        }
        logger.info("Draining buffers to disk: finished");
      }
    }, null, null);
  }
}<|MERGE_RESOLUTION|>--- conflicted
+++ resolved
@@ -606,7 +606,6 @@
     if (pushConfigFile != null) {
       ReportableConfig config = new ReportableConfig(pushConfigFile);
       try {
-<<<<<<< HEAD
         prefix = Strings.emptyToNull(config.getString("prefix", prefix));
         pushLogLevel = config.getString("pushLogLevel", pushLogLevel);
         pushValidationLevel = config.getString("pushValidationLevel", pushValidationLevel);
@@ -645,76 +644,14 @@
         histogramAccumulatorSize = config.getNumber("histogramAccumulatorSize", histogramAccumulatorSize).longValue();
         histogramCompression = config.getNumber("histogramCompression", histogramCompression).shortValue();
         avgHistogramKeyBytes = config.getNumber("avgHistogramKeyBytes", avgHistogramKeyBytes).intValue();
-=======
-        prop.load(new FileInputStream(pushConfigFile));
-        prefix = Strings.emptyToNull(prop.getProperty("prefix", prefix));
-        pushLogLevel = prop.getProperty("pushLogLevel", pushLogLevel);
-        pushValidationLevel = prop.getProperty("pushValidationLevel", pushValidationLevel);
-        token = prop.getProperty("token", token);
-        server = prop.getProperty("server", server);
-        hostname = prop.getProperty("hostname", hostname);
-        idFile = prop.getProperty("idFile", idFile);
-        pushFlushInterval = Integer.parseInt(prop.getProperty("pushFlushInterval",
-            String.valueOf(pushFlushInterval)).trim());
-        pushFlushMaxPoints = Integer.parseInt(prop.getProperty("pushFlushMaxPoints",
-            String.valueOf(pushFlushMaxPoints)).trim());
-        pushRateLimit = Integer.parseInt(prop.getProperty("pushRateLimit", String.valueOf(pushRateLimit)).trim());
-        pushBlockedSamples = Integer.parseInt(prop.getProperty("pushBlockedSamples",
-            String.valueOf(pushBlockedSamples)).trim());
-        pushListenerPorts = prop.getProperty("pushListenerPorts", pushListenerPorts);
-        memGuardFlushThreshold = Integer.parseInt(prop.getProperty("memGuardFlushThreshold",
-            String.valueOf(memGuardFlushThreshold)).trim());
-        histogramStateDirectory = prop.getProperty("histogramStateDirectory", histogramStateDirectory);
-        histogramAccumulatorResolveInterval = Long.parseLong(prop.getProperty(
-            "histogramAccumulatorResolveInterval",
-            String.valueOf(histogramAccumulatorResolveInterval)).trim());
-        histogramMinsListenerPorts = prop.getProperty("histogramMinsListenerPorts", histogramMinsListenerPorts);
-        histogramMinuteAccumulators = Integer.parseInt(prop.getProperty(
-            "histogramMinuteAccumulators",
-            String.valueOf(histogramMinuteAccumulators)).trim());
-        histogramMinuteFlushSecs = Integer.parseInt(prop.getProperty(
-            "histogramMinuteFlushSecs",
-            String.valueOf(histogramMinuteFlushSecs)).trim());
-        histogramHoursListenerPorts = prop.getProperty("histogramHoursListenerPorts", histogramHoursListenerPorts);
-        histogramHourAccumulators = Integer.parseInt(prop.getProperty(
-            "histogramHourAccumulators",
-            String.valueOf(histogramHourAccumulators)).trim());
-        histogramHourFlushSecs = Integer.parseInt(prop.getProperty(
-            "histogramHourFlushSecs",
-            String.valueOf(histogramHourFlushSecs)).trim());
-        histogramDaysListenerPorts = prop.getProperty("histogramDaysListenerPorts", histogramDaysListenerPorts);
-        histogramDayAccumulators = Integer.parseInt(prop.getProperty(
-            "histogramDayAccumulators",
-            String.valueOf(histogramDayAccumulators)).trim());
-        histogramDayFlushSecs = Integer.parseInt(prop.getProperty(
-            "histogramDayFlushSecs",
-            String.valueOf(histogramDayFlushSecs)).trim());
-        histogramDistListenerPorts = prop.getProperty("histogramDistListenerPorts", histogramDistListenerPorts);
-        histogramDistAccumulators = Integer.parseInt(prop.getProperty(
-            "histogramDistAccumulators",
-            String.valueOf(histogramDistAccumulators)).trim());
-        histogramDistFlushSecs = Integer.parseInt(prop.getProperty(
-            "histogramDistFlushSecs",
-            String.valueOf(histogramDistFlushSecs)).trim());
-        histogramAccumulatorSize = Long.parseLong(prop.getProperty(
-            "histogramAccumulatorSize",
-            String.valueOf(histogramAccumulatorSize)).trim());
-        histogramCompression = Short.parseShort(prop.getProperty(
-            "histogramCompression",
-            String.valueOf(histogramCompression)).trim());
-        avgHistogramKeyBytes = Integer.parseInt(prop.getProperty(
-            "avgHistogramKeyBytes",
-            String.valueOf(avgHistogramKeyBytes)).trim());
->>>>>>> b9ac8230
 
         // these defaults should work well in most cases
         avgHistogramDigestBytes = 32 + Math.round(histogramCompression * 10.5f);
 
-<<<<<<< HEAD
         avgHistogramDigestBytes = config.getNumber("avgHistogramDigestBytes", avgHistogramDigestBytes).intValue();
-        persistAccumulator = config.getPropertyAsBoolean("persistAccumulator", persistAccumulator);
-        persistMessages = config.getPropertyAsBoolean("persistMessages", persistMessages);
-        persistMessagesCompression = config.getPropertyAsBoolean("persistMessagesCompression",
+        persistAccumulator = config.getBoolean("persistAccumulator", persistAccumulator);
+        persistMessages = config.getBoolean("persistMessages", persistMessages);
+        persistMessagesCompression = config.getBoolean("persistMessagesCompression",
             persistMessagesCompression);
 
         retryThreads = config.getNumber("retryThreads", retryThreads).intValue();
@@ -739,16 +676,17 @@
         httpUserAgent = config.getString("httpUserAgent", httpUserAgent);
         httpConnectTimeout = config.getNumber("httpConnectTimeout", httpConnectTimeout).intValue();
         httpRequestTimeout = config.getNumber("httpRequestTimeout", httpRequestTimeout).intValue();
-        javaNetConnection = config.getPropertyAsBoolean("javaNetConnection", javaNetConnection);
+        javaNetConnection = config.getBoolean("javaNetConnection", javaNetConnection);
+        gzipCompression = config.getBoolean("gzipCompression", gzipCompression);
         soLingerTime = config.getNumber("soLingerTime", soLingerTime).intValue();
-        splitPushWhenRateLimited = config.getPropertyAsBoolean("splitPushWhenRateLimited", splitPushWhenRateLimited);
+        splitPushWhenRateLimited = config.getBoolean("splitPushWhenRateLimited", splitPushWhenRateLimited);
         retryBackoffBaseSeconds.set(Double.parseDouble(
             config.getRawProperty("retryBackoffBaseSeconds", String.valueOf(retryBackoffBaseSeconds.get())).trim()));
         config.reportSettingAsGauge(retryBackoffBaseSeconds, "retryBackoffBaseSeconds");
         customSourceTagsProperty = config.getString("customSourceTags", customSourceTagsProperty);
         agentMetricsPointTags = config.getString("agentMetricsPointTags", agentMetricsPointTags);
-        ephemeral = config.getPropertyAsBoolean("ephemeral", ephemeral);
-        disableRdnsLookup = config.getPropertyAsBoolean("disableRdnsLookup", disableRdnsLookup);
+        ephemeral = config.getBoolean("ephemeral", ephemeral);
+        disableRdnsLookup = config.getBoolean("disableRdnsLookup", disableRdnsLookup);
         picklePorts = config.getString("picklePorts", picklePorts);
         bufferFile = config.getString("buffer", bufferFile);
         preprocessorConfigFile = config.getString("preprocessorConfigFile", preprocessorConfigFile);
@@ -756,68 +694,6 @@
         filebeatPort = config.getNumber("filebeatPort", filebeatPort).intValue();
         rawLogsPort = config.getNumber("rawLogsPort", rawLogsPort).intValue();
         logsIngestionConfigFile = config.getString("logsIngestionConfigFile", logsIngestionConfigFile);
-=======
-        avgHistogramDigestBytes = Integer.parseInt(prop.getProperty(
-            "avgHistogramDigestBytes",
-            String.valueOf(avgHistogramDigestBytes)).trim());
-        persistAccumulator =
-            Boolean.parseBoolean(prop.getProperty("persistAccumulator", String.valueOf(persistAccumulator)).trim());
-        persistMessages =
-            Boolean.parseBoolean(prop.getProperty("persistMessages", String.valueOf(persistMessages)).trim());
-        persistMessagesCompression = Boolean.parseBoolean(
-            prop.getProperty("persistMessagesCompression", String.valueOf(persistMessagesCompression)).trim());
-
-        retryThreads = Integer.parseInt(prop.getProperty("retryThreads", String.valueOf(retryThreads)).trim());
-        flushThreads = Integer.parseInt(prop.getProperty("flushThreads", String.valueOf(flushThreads)).trim());
-        httpJsonPorts = prop.getProperty("jsonListenerPorts", httpJsonPorts);
-        writeHttpJsonPorts = prop.getProperty("writeHttpJsonListenerPorts", writeHttpJsonPorts);
-        graphitePorts = prop.getProperty("graphitePorts", graphitePorts);
-        graphiteFormat = prop.getProperty("graphiteFormat", graphiteFormat);
-        graphiteFieldsToRemove = prop.getProperty("graphiteFieldsToRemove", graphiteFieldsToRemove);
-        graphiteDelimiters = prop.getProperty("graphiteDelimiters", graphiteDelimiters);
-        graphiteWhitelistRegex = prop.getProperty("graphiteWhitelistRegex", graphiteWhitelistRegex);
-        graphiteBlacklistRegex = prop.getProperty("graphiteBlacklistRegex", graphiteBlacklistRegex);
-        whitelistRegex = prop.getProperty("whitelistRegex", whitelistRegex);
-        blacklistRegex = prop.getProperty("blacklistRegex", blacklistRegex);
-        opentsdbPorts = prop.getProperty("opentsdbPorts", opentsdbPorts);
-        opentsdbWhitelistRegex = prop.getProperty("opentsdbWhitelistRegex", opentsdbWhitelistRegex);
-        opentsdbBlacklistRegex = prop.getProperty("opentsdbBlacklistRegex", opentsdbBlacklistRegex);
-        proxyHost = prop.getProperty("proxyHost", proxyHost);
-        proxyPort = Integer.parseInt(prop.getProperty("proxyPort", String.valueOf(proxyPort)).trim());
-        proxyPassword = prop.getProperty("proxyPassword", proxyPassword);
-        proxyUser = prop.getProperty("proxyUser", proxyUser);
-        httpUserAgent = prop.getProperty("httpUserAgent", httpUserAgent);
-        httpConnectTimeout = Integer.parseInt(prop.getProperty(
-            "httpConnectTimeout",
-            String.valueOf(httpConnectTimeout)).trim());
-        httpRequestTimeout = Integer.parseInt(prop.getProperty(
-            "httpRequestTimeout",
-            String.valueOf(httpRequestTimeout)).trim());
-        javaNetConnection = Boolean.valueOf(prop.getProperty(
-            "javaNetConnection",
-            String.valueOf(javaNetConnection)).trim());
-        gzipCompression = Boolean.valueOf(prop.getProperty(
-            "gzipCompression",
-            String.valueOf(gzipCompression)).trim());
-        soLingerTime = Integer.parseInt(prop.getProperty("soLingerTime", String.valueOf(soLingerTime)).trim());
-        splitPushWhenRateLimited = Boolean.parseBoolean(prop.getProperty("splitPushWhenRateLimited",
-            String.valueOf(splitPushWhenRateLimited)).trim());
-        retryBackoffBaseSeconds = Double.parseDouble(prop.getProperty("retryBackoffBaseSeconds",
-            String.valueOf(retryBackoffBaseSeconds)).trim());
-        customSourceTagsProperty = prop.getProperty("customSourceTags", customSourceTagsProperty);
-        agentMetricsPointTags = prop.getProperty("agentMetricsPointTags", agentMetricsPointTags);
-        ephemeral = Boolean.parseBoolean(prop.getProperty("ephemeral", String.valueOf(ephemeral)).trim());
-        disableRdnsLookup = Boolean.parseBoolean(prop.getProperty("disableRdnsLookup",
-            String.valueOf(disableRdnsLookup)).trim());
-        picklePorts = prop.getProperty("picklePorts", picklePorts);
-        bufferFile = prop.getProperty("buffer", bufferFile);
-        preprocessorConfigFile = prop.getProperty("preprocessorConfigFile", preprocessorConfigFile);
-        dataBackfillCutoffHours = Integer.parseInt(prop.getProperty("dataBackfillCutoffHours",
-            String.valueOf(dataBackfillCutoffHours)).trim());
-        filebeatPort = Integer.parseInt(prop.getProperty("filebeatPort", String.valueOf(filebeatPort)).trim());
-        rawLogsPort = Integer.parseInt(prop.getProperty("rawLogsPort", String.valueOf(rawLogsPort)).trim());
-        logsIngestionConfigFile = prop.getProperty("logsIngestionConfigFile", logsIngestionConfigFile);
->>>>>>> b9ac8230
 
         /*
           default value for pushMemoryBufferLimit is 16 * pushFlushMaxPoints, but no more than 25% of available heap
