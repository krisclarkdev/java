--- conflicted
+++ resolved
@@ -278,7 +278,7 @@
         });
       }
     }
-<<<<<<< HEAD
+
     // ------ Start the listener for source metadata, such as sourceTags and description ----------
     if(metadataListenerPorts != null) {
       Iterable<String> ports = Splitter.on(",").omitEmptyStrings().trimResults().split
@@ -287,8 +287,6 @@
         startMetadataListener(port);
       }
     }
-=======
->>>>>>> b512259f
 
     GraphiteFormatter graphiteFormatter = null;
     if (graphitePorts != null || picklePorts != null) {
@@ -487,19 +485,15 @@
         null);
   }
 
-<<<<<<< HEAD
   protected void startMetadataListener(String strPort) {
     int port = Integer.parseInt(strPort);
     SourceTagHandler metadataHandler = new SourceTagHandlerImpl(getSourceTagFlushTasks(port));
     startAsManagedThread(new StringLineIngester(metadataHandler, port).withChildChannelOptions
-        (childChannelOptions));
-  }
-
-  protected void startGraphiteListener(String strPort,
-                                       @Nullable Function<String, String> formatter) {
-=======
+        (childChannelOptions), "Listener-plaintext-metadata-" + port);
+  }
+
   protected void startGraphiteListener(String strPort, boolean withCustomFormatter) {
->>>>>>> b512259f
+
     int port = Integer.parseInt(strPort);
 
     if (prefix != null && !prefix.isEmpty()) {
